--- conflicted
+++ resolved
@@ -46,10 +46,6 @@
 
 from joblib import load, dump
 from continuousflex.protocols.utilities.spider_files3 import open_volume, save_volume
-<<<<<<< HEAD
-=======
-
->>>>>>> 85d9e8b1
 import matplotlib.pyplot as plt
 from pwem.emlib.image import ImageHandler
 
