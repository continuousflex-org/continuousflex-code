# **************************************************************************
# *
# * Authors:    Mohamad Harastani            (mohamad.harastani@upmc.fr)
# *             Slavica Jonic                (slavica.jonic@upmc.fr)
# *
# * This program is free software; you can redistribute it and/or modify
# * it under the terms of the GNU General Public License as published by
# * the Free Software Foundation; either version 2 of the License, or
# * (at your option) any later version.
# *
# * This program is distributed in the hope that it will be useful,
# * but WITHOUT ANY WARRANTY; without even the implied warranty of
# * MERCHANTABILITY or FITNESS FOR A PARTICULAR PURPOSE.  See the
# * GNU General Public License for more details.
# *
# * You should have received a copy of the GNU General Public License
# * along with this program; if not, write to the Free Software
# * Foundation, Inc., 59 Temple Place, Suite 330, Boston, MA
# * 02111-1307  USA
# *
# *  All comments concerning this program package may be sent to the
# *  e-mail address 'scipion@cnb.csic.es'
# *
# **************************************************************************

from os.path import basename
import tkinter as tk

import pyworkflow.gui as gui
from pyworkflow.gui.widgets import Button, HotButton

from continuousflex.protocols.data import Point
from . import PointSelectorVol
from continuousflex.viewers.plotter_vol import FlexNmaVolPlotter

FIGURE_LIMIT_NONE = 0
FIGURE_LIMITS = 1


class ClusteringWindowVol(gui.Window):
    """ This class creates a Window that will display some Point's
    contained in a Data object.
    It will allow to launch 1D, 2D and 3D plots by selecting any
    combination of the x1, x2...xn from the Point dimension.
    Points can be selected by either Click and Drag in the Scatter plot or..
    by creating an Expression.
    Finally, there is a button 'Create Cluster' that will call a callback 
    fuction to take care of it.
    """

    def __init__(self, **kwargs):
        gui.Window.__init__(self, minsize=(420, 200), **kwargs)

        self.dim = kwargs.get('dim')
        self.data = kwargs.get('data')
        self.callback = kwargs.get('callback', None)
        self.plotter = None

        # Adding figure limits option
        self.limits_modes = kwargs.get('limits_mode')
        self.LimitLow = kwargs.get('LimitL')
        self.LimitHigh = kwargs.get('LimitH')
        self.xlim_low = kwargs.get('xlim_low')
        self.xlim_high = kwargs.get('xlim_high')
        self.ylim_low = kwargs.get('ylim_low')
        self.ylim_high = kwargs.get('ylim_high')
        self.zlim_low = kwargs.get('zlim_low')
        self.zlim_high = kwargs.get('zlim_high')

        content = tk.Frame(self.root)
        self._createContent(content)
        content.grid(row=0, column=0, sticky='news')
        content.columnconfigure(0, weight=1)
        # content.rowconfigure(1, weight=1)

    def _createContent(self, content):
        self._createFigureBox(content)
        self._createClusteringBox(content)
        self._updateSelectionLabel()

    def _addLabel(self, parent, text, r, c):
        label = tk.Label(parent, text=text, font=self.fontBold)
        label.grid(row=r, column=c, padx=5, pady=5, sticky='ne')
        return label

    def _createFigureBox(self, content):
        frame = tk.LabelFrame(content, text='Figure')
        frame.columnconfigure(0, minsize=50)
        frame.columnconfigure(1, weight=1)  # , minsize=30)
        # Create the 'Axes' label
        self._addLabel(frame, 'Axes', 0, 0)

        # Create a listbox with x1, x2 ...
        listbox = tk.Listbox(frame, height=5,
                             selectmode=tk.MULTIPLE, bg='white')
        for x in range(1, self.dim + 1):
            listbox.insert(tk.END, 'x%d' % x)
        listbox.grid(row=0, column=1, padx=5, pady=5, sticky='nw')
        self.listbox = listbox

        # Selection controls
        self._addLabel(frame, 'Selection', 1, 0)
        # Selection label
        self.selectionVar = tk.StringVar()
        self.clusterLabel = tk.Label(frame, textvariable=self.selectionVar)
        self.clusterLabel.grid(row=1, column=1, sticky='nw', padx=5, pady=(10, 5))

        # --- Expression
        expressionFrame = tk.Frame(frame)
        expressionFrame.grid(row=2, column=1, sticky='news')
        tk.Label(expressionFrame, text='Expression').grid(row=0, column=0, sticky='ne')
        self.expressionVar = tk.StringVar()
        expressionEntry = tk.Entry(expressionFrame, textvariable=self.expressionVar,
                                   width=30, bg='white')
        expressionEntry.grid(row=0, column=1, sticky='nw')
        helpText = 'e.g. x1>0 and x1<100 or x3>20'
        tk.Label(expressionFrame, text=helpText).grid(row=1, column=1, sticky='nw')

        # Buttons    
        buttonFrame = tk.Frame(frame)
        buttonFrame.grid(row=5, column=1, sticky='sew', pady=(10, 5))
        buttonFrame.columnconfigure(0, weight=1)
        resetBtn = Button(buttonFrame, text='Reset', command=self._onResetClick)
        resetBtn.grid(row=0, column=0, sticky='ne', padx=(5, 0))
        updateBtn = Button(buttonFrame, text='Update Plot', imagePath='fa-refresh.png',
                           command=self._onUpdateClick)
        updateBtn.grid(row=0, column=1, sticky='ne', padx=5)

        frame.grid(row=0, column=0, sticky='new', padx=5, pady=(10, 5))

    def _createClusteringBox(self, content):
        frame = tk.LabelFrame(content, text='Cluster')
        frame.columnconfigure(0, minsize=50)
        frame.columnconfigure(1, weight=1)  # , minsize=30)

        # Cluster line
        self._addLabel(frame, 'Cluster name', 0, 0)
        self.clusterVar = tk.StringVar()
        clusterEntry = tk.Entry(frame, textvariable=self.clusterVar,
                                width=30, bg='white')
        clusterEntry.grid(row=0, column=1, sticky='nw', pady=5)

        buttonsFrame = tk.Frame(frame, bg='green')
        buttonsFrame.grid(row=1, column=1,
                          sticky='se', padx=5, pady=5)
        buttonsFrame.columnconfigure(0, weight=1)

        self.createBtn = HotButton(buttonsFrame, text='Create Cluster',
                                   tooltip="Select some points to create the cluster",
                                   imagePath='fa-plus-circle.png', command=self._onCreateClick)
        self.createBtn.grid(row=0, column=1)

        frame.grid(row=1, column=0, sticky='new', padx=5, pady=(5, 10))

    def _onResetClick(self, e=None):
        """ Clean the expression and the current selection. """
        self.expressionVar.set('')
        for point in self.data:
            point.setState(Point.NORMAL)
        self._onUpdateClick()

    def _onCreateClick(self, e=None):
        if self.callback:
            self.callback()

    def _evalExpression(self):
        """ Evaluate the input expression and add 
        matching points to the selection.
        """
        value = self.expressionVar.get().strip()
        if value:
            for point in self.data:
                if point.eval(value):
                    point.setState(Point.SELECTED)

    def _onUpdateClick(self, e=None):
        components = self.listbox.curselection()
        dim = len(components)

        if not dim:
            self.showWarning("Please select some Axis before updating plots.")
        else:
            modeList = components
            modeNameList = ['x%d' % (m + 1) for m in components]
            missingList = []

            if missingList:
                return [self.errorMessage("Invalid mode(s) *%s*\n." % (', '.join(missingList)),
                                          title="Invalid input")]

            if self.plotter is None or self.plotter.isClosed():
                # self.plotter = FlexNmaVolPlotter(data=self.data)
                # Actually plot
                if self.limits_modes == FIGURE_LIMIT_NONE:
                    self.plotter = FlexNmaVolPlotter(data=self.data,
                                                     xlim_low=self.xlim_low, xlim_high=self.xlim_high,
                                                     ylim_low=self.ylim_low, ylim_high=self.ylim_high,
                                                     zlim_low=self.zlim_low, zlim_high=self.zlim_high)
                else:
                    self.plotter = FlexNmaVolPlotter(data=self.data,
                                                     LimitL=self.LimitLow, LimitH=self.LimitHigh,
                                                     xlim_low=self.xlim_low, xlim_high=self.xlim_high,
                                                     ylim_low=self.ylim_low, ylim_high=self.ylim_high,
                                                     zlim_low=self.zlim_low, zlim_high=self.zlim_high)
                doShow = True
            else:
                self.plotter.clear()
                doShow = False

            # Actually plot
            baseList = [basename(n) for n in modeNameList]

            self.data.XIND = modeList[0]

            if dim == 1:
                self.plotter.plotArray1D("Histogram for %s" % baseList[0],
                                         "Deformation value", "Number of volumes")
            else:
                self.data.YIND = modeList[1]
                if dim == 2:
                    self._evalExpression()
                    self._updateSelectionLabel()
                    # ax = self.plotter.createSubPlot("Click and drag to add some points to the Cluster",
                    #                                 *baseList)

                    ax = self.plotter.plotArray2D("Click and drag to add some points to the Cluster",
<<<<<<< HEAD
                                                   *baseList)
                    self.ps = PointSelectorVol(ax, self.data, callback=self._updateSelectionLabel,
                                               LimitL=self.LimitLow, LimitH=self.LimitHigh)
=======
                                                  *baseList)
                    self.ps = PointSelectorVol(ax, self.data, callback=self._updateSelectionLabel)
>>>>>>> d9898686
                    # self.ps = PointSelectorVol(ax, self.data, callback=None)
                elif dim == 3:
                    try:
                        del self.ps  # Remove PointSelector
                    except:
                        pass
                    self.data.ZIND = modeList[2]
                    self.plotter.plotArray3D("%s %s %s" % tuple(baseList), *baseList)

            if doShow:
                self.plotter.show()
            else:
                self.plotter.draw()

    def _updateSelectionLabel(self):
        selected = self.data.getSelectedSize()
        self.selectionVar.set('%d / %d points' % (selected, self.data.getSize()))

        if selected:
            self.createBtn.config(state=tk.NORMAL)
        else:
            self.createBtn.config(state=tk.DISABLED)

    def getClusterName(self):
        return self.clusterVar.get().strip()

    def _onClosing(self):
        if self.plotter:
            self.plotter.close()
        gui.Window._onClosing(self)


class ClusteringWindowVolHeteroFlow(ClusteringWindowVol):
    def _onUpdateClick(self, e=None):
        components = self.listbox.curselection()
        dim = len(components)

        if not dim:
            self.showWarning("Please select some Axis before updating plots.")
        else:
            modeList = components
            modeNameList = ['x%d' % (m + 1) for m in components]
            missingList = []

            if missingList:
                return [self.errorMessage("Invalid mode(s) *%s*\n." % (', '.join(missingList)),
                                          title="Invalid input")]

            if self.plotter is None or self.plotter.isClosed():
                # self.plotter = FlexNmaVolPlotter(data=self.data)
                # Actually plot
                if self.limits_modes == FIGURE_LIMIT_NONE:
                    self.plotter = FlexNmaVolPlotter(data=self.data,
                                                     xlim_low=self.xlim_low, xlim_high=self.xlim_high,
                                                     ylim_low=self.ylim_low, ylim_high=self.ylim_high,
                                                     zlim_low=self.zlim_low, zlim_high=self.zlim_high)
                else:
                    self.plotter = FlexNmaVolPlotter(data=self.data,
                                                     LimitL=self.LimitLow, LimitH=self.LimitHigh,
                                                     xlim_low=self.xlim_low, xlim_high=self.xlim_high,
                                                     ylim_low=self.ylim_low, ylim_high=self.ylim_high,
                                                     zlim_low=self.zlim_low, zlim_high=self.zlim_high)
                doShow = True
            else:
                self.plotter.clear()
                doShow = False

            # Actually plot
            baseList = [basename(n) for n in modeNameList]

            self.data.XIND = modeList[0]

            if dim == 1:
                self.plotter.plotArray1D("Histogram for %s" % baseList[0],
                                         "Deformation value", "Number of volumes")
            else:
                self.data.YIND = modeList[1]
                if dim == 2:
                    self._evalExpression()
                    self._updateSelectionLabel()
                    # ax = self.plotter.createSubPlot("Click and drag to add some points to the Cluster",
                    #                                 *baseList)

                    ax = self.plotter.plotArray2D_xy("Click and drag to add some points to the Cluster",
                                                     *baseList)
                    self.ps = PointSelectorVol(ax, self.data, callback=self._updateSelectionLabel)
                    # self.ps = PointSelectorVol(ax, self.data, callback=None)
                elif dim == 3:
                    # del self.ps  # Remove PointSelector
                    try:
                        del self.ps  # Remove PointSelector
                    except:
                        pass
                    self.data.ZIND = modeList[2]
                    self.plotter.plotArray3D_xyz("%s %s %s" % tuple(baseList), *baseList)

            if doShow:
                self.plotter.show()
            else:
                self.plotter.draw()<|MERGE_RESOLUTION|>--- conflicted
+++ resolved
@@ -35,7 +35,6 @@
 
 FIGURE_LIMIT_NONE = 0
 FIGURE_LIMITS = 1
-
 
 class ClusteringWindowVol(gui.Window):
     """ This class creates a Window that will display some Point's
@@ -224,14 +223,9 @@
                     #                                 *baseList)
 
                     ax = self.plotter.plotArray2D("Click and drag to add some points to the Cluster",
-<<<<<<< HEAD
                                                    *baseList)
                     self.ps = PointSelectorVol(ax, self.data, callback=self._updateSelectionLabel,
                                                LimitL=self.LimitLow, LimitH=self.LimitHigh)
-=======
-                                                  *baseList)
-                    self.ps = PointSelectorVol(ax, self.data, callback=self._updateSelectionLabel)
->>>>>>> d9898686
                     # self.ps = PointSelectorVol(ax, self.data, callback=None)
                 elif dim == 3:
                     try:
