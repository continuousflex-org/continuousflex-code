--- conflicted
+++ resolved
@@ -132,15 +132,10 @@
         if color_low is None or color_high is None:
             cax = ax.scatter3D(xdata, ydata, zdata, c= np.ones(len(weights))-weights)
         else:
-<<<<<<< HEAD
             cax = ax.scatter3D(xdata, ydata, zdata, c= np.ones(len(weights))-weights, vmin=color_low,
                                vmax=color_high)
 
 
-=======
-            cax = ax.scatter3D(xdata, ydata, zdata, c= np.ones(len(weights))-weights, vmin=self._limitlow.get(),
-                               vmax=self._limitup.get())
->>>>>>> d9898686
         x2, y2, z2 = [], [], []
         for point in self._data:
             if point.getState() == 1:
