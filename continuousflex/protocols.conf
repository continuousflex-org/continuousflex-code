--- conflicted
+++ resolved
@@ -63,7 +63,6 @@
 		{"tag": "protocol", "value": "FlexProtStructureMapping", "text": "default"}
 	]}]
 
-<<<<<<< HEAD
 TomoFlow = [
     {"tag": "section", "text": "1. Volumes", "children": [
         {"tag": "protocol", "value": "ProtImportVolumes", "text": "Input volumes/subtomograms", "icon": "bookmark.png"},
@@ -91,9 +90,8 @@
 	{"tag": "section", "text": "5. 3D averaging & animations", "children": [
 	    {"tag": "protocol", "value": "FlexProtDimredHeteroFlow", "text": "Clustering and trajectories"}
 	]}]
-=======
+
 Genesis = [
 	{"tag": "section", "text": "Molecular Dynamics using GENESIS", "children": [
 	    {"tag": "protocol", "value": "ProtGenesis", "text": "GENESIS", "icon": "bookmark.png"}
-	]}]
->>>>>>> af67c87f
+	]}]