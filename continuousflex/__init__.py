# **************************************************************************
# *
# * Authors:
# * Mohamad Harastani (mohamad.harastani@upmc.fr)
# * Slavica Jonic (slavica.jonic@upmc.fr)
# *
# * This program is free software; you can redistribute it and/or modify
# * it under the terms of the GNU General Public License as published by
# * the Free Software Foundation; either version 2 of the License, or
# * (at your option) any later version.
# *
# * This program is distributed in the hope that it will be useful,
# * but WITHOUT ANY WARRANTY; without even the implied warranty of
# * MERCHANTABILITY or FITNESS FOR A PARTICULAR PURPOSE.  See the
# * GNU General Public License for more details.
# *
# * You should have received a copy of the GNU General Public License
# * along with this program; if not, write to the Free Software
# * Foundation, Inc., 59 Temple Place, Suite 330, Boston, MA
# * 02111-1307  USA
# *
# *  All comments concerning this program package may be sent to the
# *  e-mail address 'scipion@cnb.csic.es'
# *
# **************************************************************************
import os

import pwem
from continuousflex.constants import *
import pyworkflow.utils as pwutils
getXmippPath = pwem.Domain.importFromPlugin("xmipp3.base", 'getXmippPath')
from pyworkflow.tests import DataSet

_logo = "logo.png"
__version__ = "3.1.4"

class Plugin(pwem.Plugin):
    _homeVar = CONTINUOUSFLEX_HOME
    _pathVars = [CONTINUOUSFLEX_HOME]
    _supportedVersions = [VV]
    _url = CONTINUOUSFLEX_URL

    @classmethod
    def _defineVariables(cls):
        cls._defineEmVar(CONTINUOUSFLEX_HOME, 'xmipp')
        cls._defineEmVar(NMA_HOME,'nma')
        cls._defineEmVar(GENESIS_HOME, 'MD-NMMD-Genesis-1.0')
        cls._defineVar(VMD_HOME,'/usr/local/lib/vmd')
        cls._defineVar(MATLAB_HOME, '~/programs/Matlab')

    #   @classmethod
    #   def getEnviron(cls):
    #       """ Setup the environment variables needed to launch the program. """
    #      environ = Environ(os.environ)
    #       environ.update({
    #            'PATH': Plugin.getHome(),
    #        }, position=Environ.BEGIN)
    #
    #       return environ

    @classmethod
    def getEnviron(cls, xmippFirst=True):
        """ Create the needed environment for Xmipp programs. """
        environ = pwutils.Environ(os.environ)
        pos = pwutils.Environ.BEGIN if xmippFirst else pwutils.Environ.END
        environ.update({
            'PATH': getXmippPath('bin'),
            'LD_LIBRARY_PATH': getXmippPath('lib'),
            'PYTHONPATH': getXmippPath('pylib')
        }, position=pos)

        # environ variables are strings not booleans
        if os.environ.get('CUDA', 'False') != 'False':
            environ.update({
                'PATH': os.environ.get('CUDA_BIN', ''),
                'LD_LIBRARY_PATH': os.environ.get('NVCC_LIBDIR', '')
            }, position=pos)

        return environ


    @classmethod
    def isVersionActive(cls):
        return cls.getActiveVersion().startswith(VV)

    @classmethod
    def defineBinaries(cls, env):
        os.environ['PATH'] += os.pathsep + env.getBinFolder()
        lapack = env.addLibrary(
            'lapack',
            tar='lapack-3.5.0.tgz',
            flags=['-DBUILD_SHARED_LIBS:BOOL=ON',
                   '-DLAPACKE:BOOL=ON'],
            cmake=True,
            neededProgs=['gfortran'],
            default=False)

        arpack = env.addLibrary(
            'arpack',
            tar='arpack-96.tgz',
            neededProgs=['gfortran'],
            commands=[('cd ' + env.getBinFolder() + '; ln -s $(which gfortran) f77',
                       env.getBinFolder() + '/f77'),
                      ('cd ' + env.getTmpFolder() + '/arpack-96; make all',
                       env.getLibFolder() + '/libarpack.a')])
        # See http://modb.oce.ulg.ac.be/mediawiki/index.php/How_to_compile_ARPACK

        # Cleaning the nma binaries files and folder before expanding
        if os.path.exists(env.getEmFolder() + '/nma-2.0.tgz'):
            os.system('rm ' + env.getEmFolder() + '/nma-2.0.tgz')

        # env.addPackage('nma', version='3.0', deps=[arpack, lapack],
        env.addPackage('nma', version='3.1', deps=[arpack, lapack],
                       url='https://github.com/continuousflex-org/NMA_basic_code/raw/master/nma_v5.tar',
                       createBuildDir=False,
                       buildDir='nma',
                       target="nma",
                       commands=[('cd ElNemo; make; mv nma_* ..',
                                  'nma_elnemo_pdbmat'),
                                 ('cd NMA_cart; LDFLAGS=-L%s make; mv nma_* ..'
                                  % env.getLibFolder(), 'nma_diag_arpack')],
                       neededProgs=['gfortran'], default=True)

<<<<<<< HEAD
        target_branch = "merge_genesis_1.4"
=======
        target_branch = "nmmd"
>>>>>>> 72bb21af
        env.addPackage('MD-NMMD-Genesis', version='1.0', deps=[lapack],
                       buildDir='MD-NMMD-Genesis', tar="void.tgz",
                       commands=[('git clone -b %s https://github.com/continuousflex-org/MD-NMMD-Genesis.git . ; '
                                  'autoreconf -fi ;'
                                  './configure LDFLAGS=-L%s ;'
                                  'make install;' % (target_branch,env.getLibFolder()), "bin/atdyn")],
                       neededProgs=['mpif90'], default=True)

        env.addPackage('DeepLearning', version='1.0',
                       tar='void.tgz',
                       buildDir='DeepLearning',
                       commands=[('pip install -U torch==1.10.1 torchvision==0.11.2 tensorboard==2.8.0 tqdm==4.64.0'
                                  ' && touch DeepLearning_Installed','DeepLearning_Installed')],
                       default=True)

        env.addPackage('OpticalFlow', version='1.0',
                       tar='void.tgz',
                       commands=[('pip install -U pycuda==2020.1 farneback3d==0.1.3 && touch OpticalFlow_Installed',
                                  'OpticalFlow_Installed')],
                       neededProgs=[''],
                       default=True)


files_dictionary = {'pdb': 'pdb/AK.pdb', 'particles': 'particles/img.stk', 'vol': 'volumes/AK_LP10.vol',
                    'precomputed_atomic': 'gold/images_WS_atoms.xmd',
                    'precomputed_pseudoatomic': 'gold/images_WS_pseudoatoms.xmd',
                    'small_stk': 'test_alignment_10images/particles/smallstack_img.stk',
                    'subtomograms':'HEMNMA_3D/subtomograms/*.vol',
                    'precomputed_HEMNMA3D_atoms':'HEMNMA_3D/gold/precomputed_atomic.xmd',
                    'precomputed_HEMNMA3D_pseudo':'HEMNMA_3D/gold/precomputed_pseudo.xmd',

                    'charmm_prm':'genesis/par_all36_prot.prm',
                    'charmm_top':'genesis/top_all36_prot.rtf',
                    '1ake_pdb':'genesis/1ake.pdb',
                    '1ake_vol':'genesis/1ake.mrc',
                    '4ake_pdb':'genesis/4ake.pdb',
                    '4ake_aa_pdb':'genesis/4ake_aa.pdb',
                    '4ake_aa_psf':'genesis/4ake_aa.psf',
                    '4ake_ca_pdb':'genesis/4ake_ca.pdb',
                    '4ake_ca_top':'genesis/4ake_ca.top',
                    }
DataSet(name='nma_V2.0', folder='nma_V2.0', files=files_dictionary,
        url='https://raw.githubusercontent.com/continuousflex-org/testdata-continuousflex/main')
<|MERGE_RESOLUTION|>--- conflicted
+++ resolved
@@ -121,11 +121,8 @@
                                   % env.getLibFolder(), 'nma_diag_arpack')],
                        neededProgs=['gfortran'], default=True)
 
-<<<<<<< HEAD
         target_branch = "merge_genesis_1.4"
-=======
-        target_branch = "nmmd"
->>>>>>> 72bb21af
+
         env.addPackage('MD-NMMD-Genesis', version='1.0', deps=[lapack],
                        buildDir='MD-NMMD-Genesis', tar="void.tgz",
                        commands=[('git clone -b %s https://github.com/continuousflex-org/MD-NMMD-Genesis.git . ; '
