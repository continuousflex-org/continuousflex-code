# **************************************************************************
# *
# * Authors:
# * Mohamad Harastani (mohamad.harastani@upmc.fr)
# * Slavica Jonic (slavica.jonic@upmc.fr)
# *
# * This program is free software; you can redistribute it and/or modify
# * it under the terms of the GNU General Public License as published by
# * the Free Software Foundation; either version 2 of the License, or
# * (at your option) any later version.
# *
# * This program is distributed in the hope that it will be useful,
# * but WITHOUT ANY WARRANTY; without even the implied warranty of
# * MERCHANTABILITY or FITNESS FOR A PARTICULAR PURPOSE.  See the
# * GNU General Public License for more details.
# *
# * You should have received a copy of the GNU General Public License
# * along with this program; if not, write to the Free Software
# * Foundation, Inc., 59 Temple Place, Suite 330, Boston, MA
# * 02111-1307  USA
# *
# *  All comments concerning this program package may be sent to the
# *  e-mail address 'scipion@cnb.csic.es'
# *
# **************************************************************************
import os

import pyworkflow.em
from continuousflex.constants import *
import pyworkflow.utils as pwutils
getXmippPath = importFromPlugin("xmipp3.base", 'getXmippPath')

_logo = "logo.png"

class Plugin(pyworkflow.em.Plugin):
    _homeVar = CONTINUOUSFLEX_HOME
    _pathVars = [CONTINUOUSFLEX_HOME]
    _supportedVersions = [VV]

    @classmethod
    def _defineVariables(cls):
        cls._defineEmVar(CONTINUOUSFLEX_HOME, 'xmipp')
        cls._defineEmVar(NMA_HOME,'nma')

    #   @classmethod
    #   def getEnviron(cls):
    #       """ Setup the environment variables needed to launch the program. """
    #      environ = Environ(os.environ)
    #       environ.update({
    #            'PATH': Plugin.getHome(),
    #        }, position=Environ.BEGIN)
    #
    #       return environ

    @classmethod
    def getEnviron(cls, xmippFirst=True):
        """ Create the needed environment for Xmipp programs. """
        environ = pwutils.Environ(os.environ)
        pos = pwutils.Environ.BEGIN if xmippFirst else pwutils.Environ.END
        environ.update({
            'PATH': getXmippPath('bin'),
            'LD_LIBRARY_PATH': getXmippPath('lib'),
            'PYTHONPATH': getXmippPath('pylib')
        }, position=pos)

        # environ variables are strings not booleans
        if os.environ.get('CUDA', 'False') != 'False':
            environ.update({
                'PATH': os.environ.get('CUDA_BIN', ''),
                'LD_LIBRARY_PATH': os.environ.get('NVCC_LIBDIR', '')
            }, position=pos)

        return environ



    @classmethod
    def isVersionActive(cls):
        return cls.getActiveVersion().startswith(VV)

    @classmethod
    def defineBinaries(cls, env):

        env.addPackage('nma', version='2.0', deps=['arpack'],
<<<<<<< HEAD
                       url='http://www.impmc.upmc.fr/~jonic/Software/nma.tgz',
=======
                       url='https://github.com/slajo/NMA_basic_code/raw/master/nma.tgz',
>>>>>>> c993efe0
                       createBuildDir=False,
                       buildDir='nma',
                       target="nma",
                       commands=[('cd ElNemo; make; mv nma_* ..',
                                  'nma_elnemo_pdbmat'),
                                 ('cd NMA_cart; LDFLAGS=-L%s make; mv nma_* ..'
                                  % env.getLibFolder(), 'nma_diag_arpack')],
                       neededProgs=['gfortran'], default=True)


pyworkflow.em.Domain.registerPlugin(__name__)


<|MERGE_RESOLUTION|>--- conflicted
+++ resolved
@@ -82,11 +82,7 @@
     def defineBinaries(cls, env):
 
         env.addPackage('nma', version='2.0', deps=['arpack'],
-<<<<<<< HEAD
-                       url='http://www.impmc.upmc.fr/~jonic/Software/nma.tgz',
-=======
                        url='https://github.com/slajo/NMA_basic_code/raw/master/nma.tgz',
->>>>>>> c993efe0
                        createBuildDir=False,
                        buildDir='nma',
                        target="nma",
