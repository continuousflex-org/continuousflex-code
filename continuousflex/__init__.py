# **************************************************************************
# *
# * Authors:
# * Mohamad Harastani (mohamad.harastani@upmc.fr)
# * Slavica Jonic (slavica.jonic@upmc.fr)
# *
# * This program is free software; you can redistribute it and/or modify
# * it under the terms of the GNU General Public License as published by
# * the Free Software Foundation; either version 2 of the License, or
# * (at your option) any later version.
# *
# * This program is distributed in the hope that it will be useful,
# * but WITHOUT ANY WARRANTY; without even the implied warranty of
# * MERCHANTABILITY or FITNESS FOR A PARTICULAR PURPOSE.  See the
# * GNU General Public License for more details.
# *
# * You should have received a copy of the GNU General Public License
# * along with this program; if not, write to the Free Software
# * Foundation, Inc., 59 Temple Place, Suite 330, Boston, MA
# * 02111-1307  USA
# *
# *  All comments concerning this program package may be sent to the
# *  e-mail address 'scipion@cnb.csic.es'
# *
# **************************************************************************
import os

import pwem
from continuousflex.constants import *
import pyworkflow.utils as pwutils
getXmippPath = pwem.Domain.importFromPlugin("xmipp3.base", 'getXmippPath')
from pyworkflow.tests import DataSet

_logo = "logo.png"
<<<<<<< HEAD
__version__ = "3.0.23"
=======
__version__ = "3.0.33"
>>>>>>> 9e801daa

class Plugin(pwem.Plugin):
    _homeVar = CONTINUOUSFLEX_HOME
    _pathVars = [CONTINUOUSFLEX_HOME]
    _supportedVersions = [VV]

    @classmethod
    def _defineVariables(cls):
        cls._defineEmVar(CONTINUOUSFLEX_HOME, 'xmipp')
        cls._defineEmVar(NMA_HOME,'nma')
        cls._defineVar(VMD_HOME,'/usr/local/lib/vmd')

    #   @classmethod
    #   def getEnviron(cls):
    #       """ Setup the environment variables needed to launch the program. """
    #      environ = Environ(os.environ)
    #       environ.update({
    #            'PATH': Plugin.getHome(),
    #        }, position=Environ.BEGIN)
    #
    #       return environ

    @classmethod
    def getEnviron(cls, xmippFirst=True):
        """ Create the needed environment for Xmipp programs. """
        environ = pwutils.Environ(os.environ)
        pos = pwutils.Environ.BEGIN if xmippFirst else pwutils.Environ.END
        environ.update({
            'PATH': getXmippPath('bin'),
            'LD_LIBRARY_PATH': getXmippPath('lib'),
            'PYTHONPATH': getXmippPath('pylib')
        }, position=pos)

        # environ variables are strings not booleans
        if os.environ.get('CUDA', 'False') != 'False':
            environ.update({
                'PATH': os.environ.get('CUDA_BIN', ''),
                'LD_LIBRARY_PATH': os.environ.get('NVCC_LIBDIR', '')
            }, position=pos)

        return environ


    @classmethod
    def isVersionActive(cls):
        return cls.getActiveVersion().startswith(VV)

    @classmethod
    def defineBinaries(cls, env):
        os.environ['PATH'] += os.pathsep + env.getBinFolder()
        lapack = env.addLibrary(
            'lapack',
            tar='lapack-3.5.0.tgz',
            flags=['-DBUILD_SHARED_LIBS:BOOL=ON',
                   '-DLAPACKE:BOOL=ON'],
            cmake=True,
            neededProgs=['gfortran'],
            default=False)

        arpack = env.addLibrary(
            'arpack',
            tar='arpack-96.tgz',
            neededProgs=['gfortran'],
            commands=[('cd ' + env.getBinFolder() + '; ln -s $(which gfortran) f77',
                       env.getBinFolder() + '/f77'),
                      ('cd ' + env.getTmpFolder() + '/arpack-96; make all',
                       env.getLibFolder() + '/libarpack.a')])
        # See http://modb.oce.ulg.ac.be/mediawiki/index.php/How_to_compile_ARPACK

        # Cleaning the nma binaries files and folder before expanding
        if os.path.exists(env.getEmFolder() + '/nma-2.0.tgz'):
            os.system('rm ' + env.getEmFolder() + '/nma-2.0.tgz')

        env.addPackage('nma', version='3.0', deps=[arpack, lapack],
                       # url='https://github.com/slajo/NMA_basic_code/raw/master/nma_v3.tar',
                       url='https://github.com/MohamadHarastani/nma_basic_codes/raw/main/nma_v4.tar',
                       createBuildDir=False,
                       buildDir='nma',
                       target="nma",
                       commands=[('cd ElNemo; make; mv nma_* ..',
                                  'nma_elnemo_pdbmat'),
                                 ('cd NMA_cart; LDFLAGS=-L%s make; mv nma_* ..'
                                  % env.getLibFolder(), 'nma_diag_arpack')],
                       neededProgs=['gfortran'], default=True)


files_dictionary = {'pdb': 'pdb/AK.pdb', 'particles': 'particles/img.stk', 'vol': 'volumes/AK_LP10.vol',
                    'precomputed_atomic': 'gold/images_WS_atoms.xmd',
                    'precomputed_pseudoatomic': 'gold/images_WS_pseudoatoms.xmd',
                    'small_stk': 'test_alignment_10images/particles/smallstack_img.stk',
                    'subtomograms':'HEMNMA_3D/subtomograms/*.vol',
                    'precomputed_HEMNMA3D_atoms':'HEMNMA_3D/gold/precomputed_atomic.xmd',
                    'precomputed_HEMNMA3D_pseudo':'HEMNMA_3D/gold/precomputed_pseudo.xmd'}
DataSet(name='nma_V2.0', folder='nma_V2.0', files=files_dictionary,
        url='https://raw.githubusercontent.com/MohamadHarastani/nma_V2.0/main/')
<|MERGE_RESOLUTION|>--- conflicted
+++ resolved
@@ -32,11 +32,7 @@
 from pyworkflow.tests import DataSet
 
 _logo = "logo.png"
-<<<<<<< HEAD
-__version__ = "3.0.23"
-=======
 __version__ = "3.0.33"
->>>>>>> 9e801daa
 
 class Plugin(pwem.Plugin):
     _homeVar = CONTINUOUSFLEX_HOME
