--- conflicted
+++ resolved
@@ -2,9 +2,6 @@
 from .test_workflow_HEMNMA3D import *
 from .test_workflow_StA import *
 from .test_structure_mapping import *
-<<<<<<< HEAD
 from .test_workflow_subtomogram_synthesize import *
 from .test_workflow_TomoFlow import *
-=======
 from .test_workflow_GENESIS import *
->>>>>>> af67c87f
