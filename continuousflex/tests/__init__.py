<<<<<<< HEAD
from .test_workflow_HEMNMA import *
from .test_workflow_HEMNMA3D import *
from .test_workflow_StA import *
=======
from .test_workflow_nma import *
from .test_workflow_subtomogram_synthesize import *
from .test_workflow_nma3D import *
from .test_workflow_StA import *
from .test_workflow_HeteroFlow import *
>>>>>>> d9898686
<|MERGE_RESOLUTION|>--- conflicted
+++ resolved
@@ -1,11 +1,5 @@
-<<<<<<< HEAD
 from .test_workflow_HEMNMA import *
 from .test_workflow_HEMNMA3D import *
 from .test_workflow_StA import *
-=======
-from .test_workflow_nma import *
 from .test_workflow_subtomogram_synthesize import *
-from .test_workflow_nma3D import *
-from .test_workflow_StA import *
-from .test_workflow_HeteroFlow import *
->>>>>>> d9898686
+from .test_workflow_HeteroFlow import *