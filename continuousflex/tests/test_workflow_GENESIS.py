--- conflicted
+++ resolved
@@ -365,9 +365,6 @@
             # assert (rmsd1[-1] < 3.0)
             assert (rmsd_inp > rmsd_out2)
             # assert (rmsd2[-1] < 3.0)
-<<<<<<< HEAD
-
-
 
     # def test3_MDCHARMM(self):
     #     # Import PDB
@@ -478,6 +475,4 @@
     #               )
     #     protGenesisMDRun.setObjLabel("[GENESIS]\n MD simulation with CHARMM explicit solvent")
     #     # Launch Simulation
-    #     self.launchProtocol(protGenesisMDRun)
-=======
->>>>>>> 91c9b23b
+    #     self.launchProtocol(protGenesisMDRun)