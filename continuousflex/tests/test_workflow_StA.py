--- conflicted
+++ resolved
@@ -31,13 +31,9 @@
 from continuousflex.protocols.protocol_pdb_dimred import FlexProtDimredPdb
 from continuousflex.protocols.protocol_subtomograms_classify import FlexProtSubtomoClassify
 from continuousflex.protocols.protocol_subtomogram_averaging import FlexProtSubtomogramAveraging
-<<<<<<< HEAD
 from continuousflex.protocols.protocol_missing_wedge_filling import FlexProtMissingWedgeFilling
 from xmipp3.protocols import XmippProtCreateMask3D
-=======
-# from continuousflex.protocols.protocol_missing_wedge_filling import FlexProtMissingWedgeFilling
 
->>>>>>> 9352355e
 
 class TestStA(TestWorkflow):
     """ Check the full StA protocol """
@@ -144,4 +140,5 @@
         protStA.Mask.set(protMask.outputMask)
         protStA.inputVolumes.set(protSynthesize.outputVolumes)
         protStA.setObjLabel('StA')
-        self.launchProtocol(protStA)+        self.launchProtocol(protStA)
+       