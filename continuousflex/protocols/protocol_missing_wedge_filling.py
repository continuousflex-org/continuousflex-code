# **************************************************************************
# * Authors:    Mohamad Harastani            (mohamad.harastani@upmc.fr)
# *
# * This program is free software; you can redistribute it and/or modify
# * it under the terms of the GNU General Public License as published by
# * the Free Software Foundation; either version 2 of the License, or
# * (at your option) any later version.
# *
# * This program is distributed in the hope that it will be useful,
# * but WITHOUT ANY WARRANTY; without even the implied warranty of
# * MERCHANTABILITY or FITNESS FOR A PARTICULAR PURPOSE.  See the
# * GNU General Public License for more details.
# *
# * You should have received a copy of the GNU General Public License
# * along with this program; if not, write to the Free Software
# * Foundation, Inc., 59 Temple Place, Suite 330, Boston, MA
# * 02111-1307  USA
# *
# *  All comments concerning this program package may be sent to the
# *  e-mail address 'scipion@cnb.csic.es'
# *
# **************************************************************************

from pwem.protocols import ProtAnalysis3D
import xmipp3.convert
import pwem.emlib.metadata as md
import pyworkflow.protocol.params as params
from pyworkflow.utils.path import makePath, copyFile
from os.path import basename, isfile
from sh_alignment.tompy.transform import fft, ifft, fftshift, ifftshift
from .utilities.spider_files3 import save_volume, open_volume
from pyworkflow.utils import replaceBaseExt
import numpy as np
<<<<<<< HEAD
from continuousflex.protocols.utilities.mwr_wrapper import mwr
from continuousflex.protocols.protocol_subtomogrmas_synthesize import FlexProtSynthesizeSubtomo
from pwem.utils import runProgram
=======
from continuousflex.protocols.utilities.mwr import mwr
from continuousflex.protocols.protocol_subtomogrmas_synthesize import FlexProtSynthesizeSubtomo
>>>>>>> d9898686

REFERENCE_EXT = 0
REFERENCE_STA = 1
REFERENCE_STS = 2

METHOD_STAFILL = 0
METHOD_MCSFILL = 1


class FlexProtMissingWedgeFilling(ProtAnalysis3D):
    """ Protocol for subtomogram missingwedge filling. """
    _label = 'missing wedge filling'

    # --------------------------- DEFINE param functions --------------------------------------------
    def _defineParams(self, form):
        form.addSection(label='Input')
        form.addParam('inputVolumes', params.PointerParam,
                      pointerClass='SetOfVolumes,Volume',
                      label="Input volume(s)", important=True,
                      help='Select volumes')
        group = form.addGroup('Missing-wedge parameters')
        group.addParam('tiltLow', params.IntParam, default=-60,
                       label='Lower tilt value',
                       help='The lower tilt angle used in obtaining the tilt series')
        group.addParam('tiltHigh', params.IntParam, default=60,
                       label='Upper tilt value',
                       help='The upper tilt angle used in obtaining the tilt series')
        form.addSection('Method')
        form.addParam('Method', params.EnumParam,
                      choices=['MW fill with the average', 'MW restoration using monte carlo simulation'],
                      default=METHOD_STAFILL,
                      label='Missing wedge (MW) correction method', display=params.EnumParam.DISPLAY_COMBO,
                      help='Fill the wedge by the average will use the subtomogram averaging process to fill the wedge'
                           ' of each subtomogram by the corresponding average region in Fourier space.'
                           ' The monte carlo method is an implementation of the method of E. Moebel & C. Kervrann')
        group1 = form.addGroup('MW fill with the average',
                      condition='Method==%d' % METHOD_STAFILL)
        group1.addParam('StartingReference', params.EnumParam, allowsNull=True,
                      choices=['Import an external volume', 'Select volume'],
                      default=REFERENCE_EXT,
                      label='Reference volume', display=params.EnumParam.DISPLAY_COMBO,
                      help='either an external volume file or an output volume from STA protocol')
        group1.addParam('ReferenceVolume', params.FileParam,
                      pointerClass='params.FileParam', allowsNull=True,
                      condition='StartingReference==%d' % REFERENCE_EXT,
                      label="File path",
                      help='Choose a reference, typically from a STA previous run')
        group1.addParam('STAVolume', params.PointerParam,
                      pointerClass='Volume', allowsNull=True,
                      condition='StartingReference==%d' % REFERENCE_STA,
                      label="Volume (STA)",
                      help='Choose a reference, typically from a STA previous run')
        group1.addParam('AlignmentParameters', params.EnumParam, allowsNull=True,
                      choices=['from input metadata file', 'from STA run', 'from Subtomograms synthesize run'],
                      default=REFERENCE_EXT,
                      label='Alignment parameters', display=params.EnumParam.DISPLAY_COMBO,
                      help='either an external metadata file containing alignment parameters or STA run')
        group1.addParam('MetaDataFile', params.FileParam,
                      pointerClass='params.FileParam', allowsNull=True,
                      condition='AlignmentParameters==%d' % REFERENCE_EXT,
                      label="Alignment parameters MetaData",
                      help='Alignment parameters, typically from a STA previous run')
        group1.addParam('MetaDataSTA', params.PointerParam,
                      pointerClass='FlexProtSubtomogramAveraging', allowsNull=True,
                      condition='AlignmentParameters==%d' % REFERENCE_STA,
                      label="Subtomogram averaging run",
                      help='Alignment parameters, typically from a STA previous run')
        group1.addParam('MetaDataSTS', params.PointerParam,
                      pointerClass='FlexProtSynthesizeSubtomo', allowsNull=True,
                      condition='AlignmentParameters==%d' % REFERENCE_STS,
                      label="Subtomogram synthesize run",
                      help='Point to the corresponding synthesize run where you imported the volumes')
        group1.addParam('applyParams', params.BooleanParam, allowsNull=True,
                      default=True,
                      label='Apply alignment after filling the wedge?',
                      help='Both aligned and none aligned versions will be kept')
        group2 = form.addGroup('MW restoration using monte carlo simulation',
                      condition='Method==%d' % METHOD_MCSFILL)
        group2.addParam('sigma_noise', params.FloatParam, default=0.2, allowsNull=True,
                       label='noise sigma',
                       help='estimated standard deviation of data noise '
                            'defines the strength of the processing (high value gives smooth images)')
        group2.addParam('T', params.IntParam, default=300, allowsNull=True,
                       label='number of iterations',
                       help='number of iterations (default: 300)')
        group2.addParam('Tb', params.IntParam, default=100, allowsNull=True,
                       label='length of the burn-in phase (Tb)',
                       help='First Tb samples are discarded (default: 100)')
        group2.addParam('beta', params.FloatParam, default=0.00004, allowsNull=True,
                       label='scale parameter (beta)',
                       help='scale parameter, affects the acceptance rate (default: 0.00004)')


    # --------------------------- INSERT steps functions --------------------------------------------

    def _insertAllSteps(self):
        # Define some outputs filenames
        self.imgsFn = self._getExtraPath('volumes.xmd')
        makePath(self._getExtraPath() + '/mw_filled')
        dynamoflag=False
        if self.MetaDataFile.get()==REFERENCE_STA:
            dynamoflag= self.MetaDataSTA.get().dynamoTable.get()
            print(dynamoflag)
        self._insertFunctionStep('convertInputStep')
        if self.Method == METHOD_STAFILL:
            if dynamoflag:
                self._insertFunctionStep('doAlignmentStep_STAFILL_dynamo')
                if self.applyParams.get():
                    self._insertFunctionStep('applyAlignment_dynamo')
            else:
                self._insertFunctionStep('doAlignmentStep_STAFILL')
                if self.applyParams.get():
                    self._insertFunctionStep('applyAlignment')
            self._insertFunctionStep('createOutputStep_STAFILL')
        else:
            self._insertFunctionStep('doAlignmentStep_MCSFILL')
            self._insertFunctionStep('createOutputStep_MCSFILL')
            pass

    # --------------------------- STEPS functions --------------------------------------------
    def convertInputStep(self):
        # Write a metadata with the volumes
        xmipp3.convert.writeSetOfVolumes(self.inputVolumes.get(), self._getExtraPath('input.xmd'))

    def doAlignmentStep_STAFILL_dynamo(self):
        # TODO: fix this bug
        pass
        tempdir = self._getTmpPath()
        imgFn = self.imgsFn
        StartingReference = self.StartingReference.get()
        ReferenceVolume = self.ReferenceVolume.get()

        if StartingReference == REFERENCE_STA:
            STAVolume = self.STAVolume.get().getFileName()
        else:
            STAVolume = ReferenceVolume

        AlignmentParameters = self.AlignmentParameters.get()
        MetaDataFile = self.MetaDataFile.get()
        if AlignmentParameters == REFERENCE_STA:
            MetaDataSTA = self.MetaDataSTA.get()._getExtraPath('final_md.xmd')
            MetaDataFile = MetaDataSTA


        copyFile(MetaDataFile, imgFn)

        tiltLow = self.tiltLow.get()
        tiltHigh = self.tiltHigh.get()

        # creating a missing-wedge mask:
        start_ang = tiltLow
        end_ang = tiltHigh
        size = self.inputVolumes.get().getDim()
        MW_mask = np.ones(size)
        x, z = np.mgrid[0.:size[0], 0.:size[2]]
        x -= size[0] / 2
        ind = np.where(x)
        z -= size[2] / 2

        angles = np.zeros(z.shape)
        angles[ind] = np.arctan(z[ind] / x[ind]) * 180 / np.pi

        angles = np.reshape(angles, (size[0], 1, size[2]))
        angles = np.repeat(angles, size[1], axis=1)

        MW_mask[angles > -start_ang] = 0
        MW_mask[angles < -end_ang] = 0

        MW_mask[size[0] // 2, :, :] = 0
        MW_mask[size[0] // 2, :, size[2] // 2] = 1
        fnmask = self._getExtraPath('Mask.spi')
        save_volume(np.float32(MW_mask), fnmask)
<<<<<<< HEAD
        runProgram('xmipp_transform_geometry', '-i ' + fnmask + ' --rotate_volume euler 0 90 0')
=======
        self.runJob('xmipp_transform_geometry', '-i ' + fnmask + ' --rotate_volume euler 0 90 0')
>>>>>>> d9898686
        mdImgs = md.MetaData(imgFn)
        # in case of metadata from an external file, it has to be updated with the proper filenames from 'input.xmd'
        inputSet = self.inputVolumes.get()

        for objId in mdImgs:
            imgPath = mdImgs.getValue(md.MDL_IMAGE, objId)
            index, fn = xmipp3.convert.xmippToLocation(imgPath)
            if (index):  # case the input is a stack
                # Conside the index is the id in the input set
                particle = inputSet[index]
            else:  # input is not a stack
                # convert the inputSet to metadata:
                mdtemp = md.MetaData(self._getExtraPath('input.xmd'))
                # Loop and find the index based on the basename:
                bn_retrieved = basename(imgPath)
                for searched_index in mdtemp:
                    imgPath_temp = mdtemp.getValue(md.MDL_IMAGE, searched_index)
                    bn_searched = basename(imgPath_temp)
                    if bn_searched == bn_retrieved:
                        index = searched_index
                        particle = inputSet[index]
                        break
            mdImgs.setValue(md.MDL_IMAGE, xmipp3.convert.getImageLocation(particle), objId)
            mdImgs.setValue(md.MDL_ITEM_ID, int(particle.getObjId()), objId)
        mdImgs.write(self.imgsFn)

        for objId in mdImgs:
            imgPath = mdImgs.getValue(md.MDL_IMAGE, objId)
            index, fname = xmipp3.convert.xmippToLocation(imgPath)
            new_imgPath = self._getExtraPath() + '/mw_filled/'
            if index:  # case of stack
                new_imgPath += str(index).zfill(6) + '.spi'
            else:
                new_imgPath += basename(replaceBaseExt(basename(imgPath), 'spi'))
            # Get a copy of the volume converted to spider format
            params = '-i ' + imgPath + ' -o ' + new_imgPath + ' --type vol'
<<<<<<< HEAD
            runProgram('xmipp_image_convert', params)
=======
            self.runJob('xmipp_image_convert', params)
>>>>>>> d9898686
            # print('xmipp_image_convert',params)
            # update the name in the metadata file
            mdImgs.setValue(md.MDL_IMAGE, new_imgPath, objId)
            # Align the reference with the subtomogram:
            rot = str(mdImgs.getValue(md.MDL_ANGLE_ROT, objId))
            tilt = str(mdImgs.getValue(md.MDL_ANGLE_TILT, objId))
            psi = str(mdImgs.getValue(md.MDL_ANGLE_PSI, objId))
            shiftx = str(mdImgs.getValue(md.MDL_SHIFT_X, objId))
            shifty = str(mdImgs.getValue(md.MDL_SHIFT_Y, objId))
            shiftz = str(mdImgs.getValue(md.MDL_SHIFT_Z, objId))
            # print(imgPath,rot,tilt,psi,shiftx,shifty,shiftz)
            params = '-i ' + STAVolume + ' -o ' + tempdir + '/temp.vol '
            params += '--rotate_volume euler ' + rot + ' ' + tilt + ' ' + psi + ' '
            params += '--shift ' + shiftx + ' ' + shifty + ' ' + shiftz + ' '

<<<<<<< HEAD
            # print('xmipp_transform_geometry',params)
            runProgram('xmipp_transform_geometry', params)
            # print('xmipp_transform_geometry',params)
=======
            # print('xmipp_transform_geometry',params)
            self.runJob('xmipp_transform_geometry', params)
            # print('xmipp_transform_geometry',params)
>>>>>>> d9898686
            # Now the STA is aligned, add the missing wedge region to the subtomogram:
            v = open_volume(new_imgPath)
            I = fft(v)
            I = fftshift(I)
            v_ave = open_volume(tempdir + '/temp.vol')
            Iave = fft(v_ave)
            Iave = fftshift((Iave))
            Mask = open_volume(fnmask)
            Mask = np.ones(np.shape(Mask)) - Mask
            Iave = Iave * Mask
            #
            I = I + Iave
            #
            I = ifftshift(I)
            v_result = np.float32(ifft(I))
            #
            save_volume(v_result, new_imgPath)

        mdImgs.write(self.imgsFn)


    def doAlignmentStep_STAFILL(self):
        tempdir = self._getTmpPath()
        imgFn = self.imgsFn
        StartingReference = self.StartingReference.get()
        ReferenceVolume = self.ReferenceVolume.get()

        if StartingReference == REFERENCE_STA:
            STAVolume = self.STAVolume.get().getFileName()
        else:
            STAVolume = ReferenceVolume

        AlignmentParameters = self.AlignmentParameters.get()
        MetaDataFile = self.MetaDataFile.get()
        if AlignmentParameters == REFERENCE_STA:
            MetaDataSTA = self.MetaDataSTA.get()._getExtraPath('final_md.xmd')
            MetaDataFile = MetaDataSTA
        if AlignmentParameters == REFERENCE_STS:
            MetaDataSTS = self.MetaDataSTS.get()._getExtraPath('GroundTruth.xmd')
            MetaDataFile = MetaDataSTS
        copyFile(MetaDataFile, imgFn)

        tiltLow = self.tiltLow.get()
        tiltHigh = self.tiltHigh.get()

        # creating a missing-wedge mask:
        start_ang = tiltLow
        end_ang = tiltHigh
        size = self.inputVolumes.get().getDim()
        MW_mask = np.ones(size)
        x, z = np.mgrid[0.:size[0], 0.:size[2]]
        x -= size[0] / 2
        ind = np.where(x)
        z -= size[2] / 2

        angles = np.zeros(z.shape)
        angles[ind] = np.arctan(z[ind] / x[ind]) * 180 / np.pi

        angles = np.reshape(angles, (size[0], 1, size[2]))
        angles = np.repeat(angles, size[1], axis=1)

        MW_mask[angles > -start_ang] = 0
        MW_mask[angles < -end_ang] = 0

        MW_mask[size[0] // 2, :, :] = 0
        MW_mask[size[0] // 2, :, size[2] // 2] = 1
        fnmask = self._getExtraPath('Mask.spi')
        save_volume(np.float32(MW_mask), fnmask)
<<<<<<< HEAD
        runProgram('xmipp_transform_geometry', '-i ' + fnmask + ' --rotate_volume euler 0 90 0')
=======
        self.runJob('xmipp_transform_geometry', '-i ' + fnmask + ' --rotate_volume euler 0 90 0')
>>>>>>> d9898686
        mdImgs = md.MetaData(imgFn)
        # in case of metadata from an external file, it has to be updated with the proper filenames from 'input.xmd'
        inputSet = self.inputVolumes.get()

        for objId in mdImgs:
            imgPath = mdImgs.getValue(md.MDL_IMAGE, objId)
            index, fn = xmipp3.convert.xmippToLocation(imgPath)
            if (index):  # case the input is a stack
                # Conside the index is the id in the input set
                particle = inputSet[index]
            else:  # input is not a stack
                # convert the inputSet to metadata:
                mdtemp = md.MetaData(self._getExtraPath('input.xmd'))
                # Loop and find the index based on the basename:
                bn_retrieved = basename(imgPath)
                for searched_index in mdtemp:
                    imgPath_temp = mdtemp.getValue(md.MDL_IMAGE, searched_index)
                    bn_searched = basename(imgPath_temp)
                    if bn_searched == bn_retrieved:
                        index = searched_index
                        particle = inputSet[index]
                        break
            mdImgs.setValue(md.MDL_IMAGE, xmipp3.convert.getImageLocation(particle), objId)
            mdImgs.setValue(md.MDL_ITEM_ID, int(particle.getObjId()), objId)
        mdImgs.write(self.imgsFn)

        for objId in mdImgs:
            imgPath = mdImgs.getValue(md.MDL_IMAGE, objId)
            index, fname = xmipp3.convert.xmippToLocation(imgPath)
            new_imgPath = self._getExtraPath() + '/mw_filled/'
            if index:  # case of stack
                new_imgPath += str(index).zfill(6) + '.spi'
            else:
                new_imgPath += basename(replaceBaseExt(basename(imgPath), 'spi'))
            # Get a copy of the volume converted to spider format
            params = '-i ' + imgPath + ' -o ' + new_imgPath + ' --type vol'
<<<<<<< HEAD
            runProgram('xmipp_image_convert', params)
=======
            self.runJob('xmipp_image_convert', params)
>>>>>>> d9898686
            # print('xmipp_image_convert',params)
            # update the name in the metadata file
            mdImgs.setValue(md.MDL_IMAGE, new_imgPath, objId)
            # Align the reference with the subtomogram:
            rot = str(mdImgs.getValue(md.MDL_ANGLE_ROT, objId))
            tilt = str(mdImgs.getValue(md.MDL_ANGLE_TILT, objId))
            psi = str(mdImgs.getValue(md.MDL_ANGLE_PSI, objId))
            shiftx = str(mdImgs.getValue(md.MDL_SHIFT_X, objId))
            shifty = str(mdImgs.getValue(md.MDL_SHIFT_Y, objId))
            shiftz = str(mdImgs.getValue(md.MDL_SHIFT_Z, objId))
            # print(imgPath,rot,tilt,psi,shiftx,shifty,shiftz)
            params = '-i ' + STAVolume + ' -o ' + tempdir + '/temp.vol '
            params += '--rotate_volume euler ' + rot + ' ' + tilt + ' ' + psi + ' '
            params += '--shift ' + shiftx + ' ' + shifty + ' ' + shiftz + ' '
            if AlignmentParameters != REFERENCE_STS:
                params += '--inverse'
            # print('xmipp_transform_geometry',params)
<<<<<<< HEAD
            runProgram('xmipp_transform_geometry', params)
=======
            self.runJob('xmipp_transform_geometry', params)
>>>>>>> d9898686
            if AlignmentParameters != REFERENCE_STS:
                params = '-i ' + tempdir + '/temp.vol -o ' + tempdir + '/temp.vol '
                params += '--rotate_volume euler 0 -90 0 '
                # print('xmipp_transform_geometry',params)
<<<<<<< HEAD
                runProgram('xmipp_transform_geometry', params)
=======
                self.runJob('xmipp_transform_geometry', params)
>>>>>>> d9898686
            # Now the STA is aligned, add the missing wedge region to the subtomogram:
            v = open_volume(new_imgPath)
            I = fft(v)
            I = fftshift(I)
            v_ave = open_volume(tempdir + '/temp.vol')
            Iave = fft(v_ave)
            Iave = fftshift((Iave))
            Mask = open_volume(fnmask)
            Mask = np.ones(np.shape(Mask)) - Mask
            Iave = Iave * Mask
            #
            I = I + Iave
            #
            I = ifftshift(I)
            v_result = np.float32(ifft(I))
            #
            save_volume(v_result, new_imgPath)

            # for debugging, save everything that was aligned in the first iteration
            # if objId == 1:
            #     v_ave = open_volume(tempdir + '/temp.vol')
            #     save_volume(v_ave, self._getExtraPath('aligned_average_with_first_volume.spi'))

        mdImgs.write(self.imgsFn)

    def doAlignmentStep_MCSFILL(self):
        # get a copy of the input metadata
        xmipp3.convert.writeSetOfVolumes(self.inputVolumes.get(), self.imgsFn)
        tempdir = self._getTmpPath()
        imgFn = self.imgsFn
        tiltLow = self.tiltLow.get()
        tiltHigh = self.tiltHigh.get()

        # creating a missing-wedge mask:
        start_ang = tiltLow
        end_ang = tiltHigh
        size = self.inputVolumes.get().getDim()
        MW_mask = np.ones(size)
        x, z = np.mgrid[0.:size[0], 0.:size[2]]
        x -= size[0] / 2
        ind = np.where(x)
        z -= size[2] / 2
        angles = np.zeros(z.shape)
        angles[ind] = np.arctan(z[ind] / x[ind]) * 180 / np.pi
        angles = np.reshape(angles, (size[0], 1, size[2]))
        angles = np.repeat(angles, size[1], axis=1)
        MW_mask[angles > -start_ang] = 0
        MW_mask[angles < -end_ang] = 0
        MW_mask[size[0] // 2, :, :] = 0
        MW_mask[size[0] // 2, :, size[2] // 2] = 1
        fnmask = self._getExtraPath('Mask.spi')
        save_volume(np.float32(MW_mask), fnmask)
<<<<<<< HEAD
        runProgram('xmipp_transform_geometry', '-i ' + fnmask + ' --rotate_volume euler 0 90 0')
=======
        self.runJob('xmipp_transform_geometry', '-i ' + fnmask + ' --rotate_volume euler 0 90 0')
>>>>>>> d9898686
        # done creating the missing wedge mask, getting the paremeters from the form:
        sigma_noise = self.sigma_noise.get()
        T = self.T.get()
        Tb = self.Tb.get()
        beta = self.beta.get()
        # looping on all images and performing mwr
        mdImgs = md.MetaData(imgFn)
        for objId in mdImgs:
            imgPath = mdImgs.getValue(md.MDL_IMAGE, objId)
            index, fname = xmipp3.convert.xmippToLocation(imgPath)
            new_imgPath = self._getExtraPath() + '/mw_filled/'
            if index:  # case of stack
                new_imgPath += str(index).zfill(6) + '.spi'
            else:
                new_imgPath += basename(replaceBaseExt(basename(imgPath), 'spi'))
            # Get a copy of the volume converted to spider format
            temp_path = self._getTmpPath('temp.spi')
            # params = '-i ' + imgPath + ' -o ' + new_imgPath + ' --type vol'
            params = '-i ' + imgPath + ' -o ' + temp_path + ' --type vol'
<<<<<<< HEAD
            runProgram('xmipp_image_convert', params)
=======
            self.runJob('xmipp_image_convert', params)
>>>>>>> d9898686
            # perform the mwr:
            # in case the file exists (continuing or injecting)
            if (isfile(new_imgPath)):
                continue
            else:
                mwr(temp_path,fnmask,new_imgPath,sigma_noise,T,Tb,beta,True)
            # update the name in the metadata file
            mdImgs.setValue(md.MDL_IMAGE, new_imgPath, objId)
        mdImgs.write(self.imgsFn)

    def applyAlignment(self):
        makePath(self._getExtraPath() + '/mw_filled_aligned')
        tempdir = self._getTmpPath()
        mdImgs = md.MetaData(self.imgsFn)
        for objId in mdImgs:
            imgPath = mdImgs.getValue(md.MDL_IMAGE, objId)
            new_imgPath = self._getExtraPath() + '/mw_filled_aligned/' + basename(imgPath)
            mdImgs.setValue(md.MDL_IMAGE, new_imgPath, objId)
            rot = str(mdImgs.getValue(md.MDL_ANGLE_ROT, objId))
            tilt = str(mdImgs.getValue(md.MDL_ANGLE_TILT, objId))
            psi = str(mdImgs.getValue(md.MDL_ANGLE_PSI, objId))
            shiftx = str(mdImgs.getValue(md.MDL_SHIFT_X, objId))
            shifty = str(mdImgs.getValue(md.MDL_SHIFT_Y, objId))
            shiftz = str(mdImgs.getValue(md.MDL_SHIFT_Z, objId))
            params = '-i ' + imgPath + ' -o ' + tempdir + '/temp.vol '
            # rotate 90 around y, then align
            if self.AlignmentParameters.get() != REFERENCE_STS:
                params += '--rotate_volume euler 0 90 0 '
            else:
                params += '--rotate_volume euler 0 0 0 '
<<<<<<< HEAD
            runProgram('xmipp_transform_geometry', params)
=======
            self.runJob('xmipp_transform_geometry', params)
>>>>>>> d9898686
            params = '-i ' + tempdir + '/temp.vol -o ' + new_imgPath + ' '
            params += '--rotate_volume euler ' + rot + ' ' + tilt + ' ' + psi + ' '
            params += '--shift ' + shiftx + ' ' + shifty + ' ' + shiftz + ' '
            if self.AlignmentParameters.get() == REFERENCE_STS:
                params += '--inverse'
            # print('xmipp_transform_geometry',params)
<<<<<<< HEAD
            runProgram('xmipp_transform_geometry', params)
=======
            self.runJob('xmipp_transform_geometry', params)
>>>>>>> d9898686
        self.fnaligned = self._getExtraPath('volumes_aligned.xmd')
        mdImgs.write(self.fnaligned)

    def applyAlignment_dynamo(self):
        # pass
        makePath(self._getExtraPath() + '/mw_filled_aligned')
        tempdir = self._getTmpPath()
        mdImgs = md.MetaData(self.imgsFn)
        for objId in mdImgs:
            imgPath = mdImgs.getValue(md.MDL_IMAGE, objId)
            new_imgPath = self._getExtraPath() + '/mw_filled_aligned/' + basename(imgPath)
            mdImgs.setValue(md.MDL_IMAGE, new_imgPath, objId)
            rot = str(mdImgs.getValue(md.MDL_ANGLE_ROT, objId))
            tilt = str(mdImgs.getValue(md.MDL_ANGLE_TILT, objId))
            psi = str(mdImgs.getValue(md.MDL_ANGLE_PSI, objId))
            shiftx = str(mdImgs.getValue(md.MDL_SHIFT_X, objId))
            shifty = str(mdImgs.getValue(md.MDL_SHIFT_Y, objId))
            shiftz = str(mdImgs.getValue(md.MDL_SHIFT_Z, objId))
<<<<<<< HEAD

            params = '-i ' + imgPath + ' -o ' + new_imgPath + ' '
            params += '--rotate_volume euler ' + rot + ' ' + tilt + ' ' + psi + ' '
            params += '--shift ' + shiftx + ' ' + shifty + ' ' + shiftz + ' '
            params += '--inverse'

            # print('xmipp_transform_geometry',params)
            runProgram('xmipp_transform_geometry', params)
=======

            params = '-i ' + imgPath + ' -o ' + new_imgPath + ' '
            params += '--rotate_volume euler ' + rot + ' ' + tilt + ' ' + psi + ' '
            params += '--shift ' + shiftx + ' ' + shifty + ' ' + shiftz + ' '
            params += '--inverse'

            # print('xmipp_transform_geometry',params)
            self.runJob('xmipp_transform_geometry', params)
>>>>>>> d9898686
        self.fnaligned = self._getExtraPath('volumes_aligned.xmd')
        mdImgs.write(self.fnaligned)

    def createOutputStep_STAFILL(self):
        partSet = self._createSetOfVolumes('not_aligned')
        xmipp3.convert.readSetOfVolumes(self._getExtraPath('volumes.xmd'), partSet)
        partSet.setSamplingRate(self.inputVolumes.get().getSamplingRate())
        self._defineOutputs(MissingWedgeFilledNotAligned=partSet)
        if self.applyParams.get():
            partSet2 = self._createSetOfVolumes('aligned')
            xmipp3.convert.readSetOfVolumes(self.fnaligned, partSet2)
            partSet2.setSamplingRate(self.inputVolumes.get().getSamplingRate())
            self._defineOutputs(MissingWedgeFilledAndAligned=partSet2)
        # self._defineTransformRelation(self.inputVolumes, partSet)


    def createOutputStep_MCSFILL(self):
        partSet = self._createSetOfVolumes('not_aligned')
        xmipp3.convert.readSetOfVolumes(self._getExtraPath('volumes.xmd'), partSet)
        partSet.setSamplingRate(self.inputVolumes.get().getSamplingRate())
        self._defineOutputs(MWRvolumes=partSet)


    # --------------------------- INFO functions --------------------------------------------
    def _summary(self):
        summary = []
        return summary

    def _citations(self):
        return []

    def _methods(self):
        pass

    # --------------------------- UTILS functions --------------------------------------------
    def _printWarnings(self, *lines):
        """ Print some warning lines to 'warnings.xmd',
        the function should be called inside the working dir."""
        fWarn = open("warnings.xmd", 'w')
        for l in lines:
            print >> fWarn, l
        fWarn.close()<|MERGE_RESOLUTION|>--- conflicted
+++ resolved
@@ -31,14 +31,9 @@
 from .utilities.spider_files3 import save_volume, open_volume
 from pyworkflow.utils import replaceBaseExt
 import numpy as np
-<<<<<<< HEAD
 from continuousflex.protocols.utilities.mwr_wrapper import mwr
 from continuousflex.protocols.protocol_subtomogrmas_synthesize import FlexProtSynthesizeSubtomo
 from pwem.utils import runProgram
-=======
-from continuousflex.protocols.utilities.mwr import mwr
-from continuousflex.protocols.protocol_subtomogrmas_synthesize import FlexProtSynthesizeSubtomo
->>>>>>> d9898686
 
 REFERENCE_EXT = 0
 REFERENCE_STA = 1
@@ -211,11 +206,7 @@
         MW_mask[size[0] // 2, :, size[2] // 2] = 1
         fnmask = self._getExtraPath('Mask.spi')
         save_volume(np.float32(MW_mask), fnmask)
-<<<<<<< HEAD
         runProgram('xmipp_transform_geometry', '-i ' + fnmask + ' --rotate_volume euler 0 90 0')
-=======
-        self.runJob('xmipp_transform_geometry', '-i ' + fnmask + ' --rotate_volume euler 0 90 0')
->>>>>>> d9898686
         mdImgs = md.MetaData(imgFn)
         # in case of metadata from an external file, it has to be updated with the proper filenames from 'input.xmd'
         inputSet = self.inputVolumes.get()
@@ -252,11 +243,7 @@
                 new_imgPath += basename(replaceBaseExt(basename(imgPath), 'spi'))
             # Get a copy of the volume converted to spider format
             params = '-i ' + imgPath + ' -o ' + new_imgPath + ' --type vol'
-<<<<<<< HEAD
             runProgram('xmipp_image_convert', params)
-=======
-            self.runJob('xmipp_image_convert', params)
->>>>>>> d9898686
             # print('xmipp_image_convert',params)
             # update the name in the metadata file
             mdImgs.setValue(md.MDL_IMAGE, new_imgPath, objId)
@@ -272,15 +259,9 @@
             params += '--rotate_volume euler ' + rot + ' ' + tilt + ' ' + psi + ' '
             params += '--shift ' + shiftx + ' ' + shifty + ' ' + shiftz + ' '
 
-<<<<<<< HEAD
             # print('xmipp_transform_geometry',params)
             runProgram('xmipp_transform_geometry', params)
             # print('xmipp_transform_geometry',params)
-=======
-            # print('xmipp_transform_geometry',params)
-            self.runJob('xmipp_transform_geometry', params)
-            # print('xmipp_transform_geometry',params)
->>>>>>> d9898686
             # Now the STA is aligned, add the missing wedge region to the subtomogram:
             v = open_volume(new_imgPath)
             I = fft(v)
@@ -349,11 +330,7 @@
         MW_mask[size[0] // 2, :, size[2] // 2] = 1
         fnmask = self._getExtraPath('Mask.spi')
         save_volume(np.float32(MW_mask), fnmask)
-<<<<<<< HEAD
         runProgram('xmipp_transform_geometry', '-i ' + fnmask + ' --rotate_volume euler 0 90 0')
-=======
-        self.runJob('xmipp_transform_geometry', '-i ' + fnmask + ' --rotate_volume euler 0 90 0')
->>>>>>> d9898686
         mdImgs = md.MetaData(imgFn)
         # in case of metadata from an external file, it has to be updated with the proper filenames from 'input.xmd'
         inputSet = self.inputVolumes.get()
@@ -390,11 +367,7 @@
                 new_imgPath += basename(replaceBaseExt(basename(imgPath), 'spi'))
             # Get a copy of the volume converted to spider format
             params = '-i ' + imgPath + ' -o ' + new_imgPath + ' --type vol'
-<<<<<<< HEAD
             runProgram('xmipp_image_convert', params)
-=======
-            self.runJob('xmipp_image_convert', params)
->>>>>>> d9898686
             # print('xmipp_image_convert',params)
             # update the name in the metadata file
             mdImgs.setValue(md.MDL_IMAGE, new_imgPath, objId)
@@ -412,20 +385,12 @@
             if AlignmentParameters != REFERENCE_STS:
                 params += '--inverse'
             # print('xmipp_transform_geometry',params)
-<<<<<<< HEAD
             runProgram('xmipp_transform_geometry', params)
-=======
-            self.runJob('xmipp_transform_geometry', params)
->>>>>>> d9898686
             if AlignmentParameters != REFERENCE_STS:
                 params = '-i ' + tempdir + '/temp.vol -o ' + tempdir + '/temp.vol '
                 params += '--rotate_volume euler 0 -90 0 '
                 # print('xmipp_transform_geometry',params)
-<<<<<<< HEAD
                 runProgram('xmipp_transform_geometry', params)
-=======
-                self.runJob('xmipp_transform_geometry', params)
->>>>>>> d9898686
             # Now the STA is aligned, add the missing wedge region to the subtomogram:
             v = open_volume(new_imgPath)
             I = fft(v)
@@ -478,11 +443,7 @@
         MW_mask[size[0] // 2, :, size[2] // 2] = 1
         fnmask = self._getExtraPath('Mask.spi')
         save_volume(np.float32(MW_mask), fnmask)
-<<<<<<< HEAD
         runProgram('xmipp_transform_geometry', '-i ' + fnmask + ' --rotate_volume euler 0 90 0')
-=======
-        self.runJob('xmipp_transform_geometry', '-i ' + fnmask + ' --rotate_volume euler 0 90 0')
->>>>>>> d9898686
         # done creating the missing wedge mask, getting the paremeters from the form:
         sigma_noise = self.sigma_noise.get()
         T = self.T.get()
@@ -502,11 +463,7 @@
             temp_path = self._getTmpPath('temp.spi')
             # params = '-i ' + imgPath + ' -o ' + new_imgPath + ' --type vol'
             params = '-i ' + imgPath + ' -o ' + temp_path + ' --type vol'
-<<<<<<< HEAD
             runProgram('xmipp_image_convert', params)
-=======
-            self.runJob('xmipp_image_convert', params)
->>>>>>> d9898686
             # perform the mwr:
             # in case the file exists (continuing or injecting)
             if (isfile(new_imgPath)):
@@ -537,22 +494,14 @@
                 params += '--rotate_volume euler 0 90 0 '
             else:
                 params += '--rotate_volume euler 0 0 0 '
-<<<<<<< HEAD
             runProgram('xmipp_transform_geometry', params)
-=======
-            self.runJob('xmipp_transform_geometry', params)
->>>>>>> d9898686
             params = '-i ' + tempdir + '/temp.vol -o ' + new_imgPath + ' '
             params += '--rotate_volume euler ' + rot + ' ' + tilt + ' ' + psi + ' '
             params += '--shift ' + shiftx + ' ' + shifty + ' ' + shiftz + ' '
             if self.AlignmentParameters.get() == REFERENCE_STS:
                 params += '--inverse'
             # print('xmipp_transform_geometry',params)
-<<<<<<< HEAD
             runProgram('xmipp_transform_geometry', params)
-=======
-            self.runJob('xmipp_transform_geometry', params)
->>>>>>> d9898686
         self.fnaligned = self._getExtraPath('volumes_aligned.xmd')
         mdImgs.write(self.fnaligned)
 
@@ -571,7 +520,6 @@
             shiftx = str(mdImgs.getValue(md.MDL_SHIFT_X, objId))
             shifty = str(mdImgs.getValue(md.MDL_SHIFT_Y, objId))
             shiftz = str(mdImgs.getValue(md.MDL_SHIFT_Z, objId))
-<<<<<<< HEAD
 
             params = '-i ' + imgPath + ' -o ' + new_imgPath + ' '
             params += '--rotate_volume euler ' + rot + ' ' + tilt + ' ' + psi + ' '
@@ -580,16 +528,6 @@
 
             # print('xmipp_transform_geometry',params)
             runProgram('xmipp_transform_geometry', params)
-=======
-
-            params = '-i ' + imgPath + ' -o ' + new_imgPath + ' '
-            params += '--rotate_volume euler ' + rot + ' ' + tilt + ' ' + psi + ' '
-            params += '--shift ' + shiftx + ' ' + shifty + ' ' + shiftz + ' '
-            params += '--inverse'
-
-            # print('xmipp_transform_geometry',params)
-            self.runJob('xmipp_transform_geometry', params)
->>>>>>> d9898686
         self.fnaligned = self._getExtraPath('volumes_aligned.xmd')
         mdImgs.write(self.fnaligned)
 
