--- conflicted
+++ resolved
@@ -665,12 +665,8 @@
             elif self.EMfitChoice.get()==EMFIT_IMAGES :
                 s += "emfit_exp_image = %s \n" % self.inputVolumefn[indexFit]
                 s += "emfit_image_size =  %i\n" %self.image_size.get()
-<<<<<<< HEAD
+                s += "emfit_pixel_size =  %i\n" % self.pixel_size.get()
                 if not self.estimateRB.get():
-=======
-                s += "emfit_pixel_size =  %i\n" % self.pixel_size.get()
-                if self.estimateRB.get():
->>>>>>> 8a98883a
                     s += "emfit_roll_angle = %f\n" %self.rb_params[indexFit][0]
                     s += "emfit_tilt_angle = %f\n" %self.rb_params[indexFit][1]
                     s += "emfit_yaw_angle =  %f\n" %self.rb_params[indexFit][2]
