--- conflicted
+++ resolved
@@ -32,12 +32,9 @@
 from pwem.emlib.image import ImageHandler
 from pwem.utils import runProgram
 from pyworkflow.utils import getListFromRangeString
-<<<<<<< HEAD
 import xmipp3.convert
-=======
 import multiprocessing
 
->>>>>>> 72bb21af
 from .utilities.genesis_utilities import *
 from .utilities.pdb_handler import ContinuousFlexPDBHandler
 from xmipp3 import Plugin
@@ -79,21 +76,10 @@
         # INPUT_NEW_SIM
         form.addParam('inputPDB', params.PointerParam,
                       pointerClass='AtomStruct', label="Input PDB",
-<<<<<<< HEAD
                       help='Select the input PDB.', important=True,  condition="inputType==%i"%INPUT_NEW_SIM)
         group = form.addGroup('Forcefield Inputs',  condition="inputType==%i"%INPUT_NEW_SIM)
         group.addParam('forcefield', params.EnumParam, label="Forcefield type", default=FORCEFIELD_CHARMM, important=True,
-=======
-                      help='Select the input PDB.', important=True, condition="not restartChoice" )
-        form.addParam('centerPDB', params.BooleanParam, label="Center PDB ?",
-                      default=False, help="Center the input PDBs with the center of mass", condition="not restartChoice" )
-        form.addParam('raiseError', params.BooleanParam, label="Stop execution if fails ?", default=True,
-                      help="Stop execution if GENESIS program fails",expertLevel=params.LEVEL_ADVANCED)
-
-
-        group = form.addGroup('Forcefield Inputs', condition="not restartChoice" )
-        group.addParam('forcefield', params.EnumParam, label="Forcefield type", default=0, important=True,
->>>>>>> 72bb21af
+
                       choices=['CHARMM', 'AAGO', 'CAGO'], help="Type of the force field used for energy and force calculation")
 
         group.addParam('inputTOP', params.FileParam, label="GROMACS Topology File (top)",
@@ -260,8 +246,11 @@
 
         # Experiments =================================================================================================
         form.addSection(label='EM data')
+        # form.addParam('EMfitChoice', params.EnumParam, label="Cryo-EM Flexible Fitting", default=0,
+        #               choices=['None', 'Volume'], important=True,
+        #               help="Type of cryo-EM data to be processed")
         form.addParam('EMfitChoice', params.EnumParam, label="Cryo-EM Flexible Fitting", default=0,
-                      choices=['None', 'Volume'], important=True,
+                      choices=['None', 'Volume (s)', 'Image (s)'], important=True,
                       help="Type of cryo-EM data to be processed")
 
         group = form.addGroup('Fitting parameters', condition="EMfitChoice!=0")
@@ -459,7 +448,7 @@
 
     # --------------------------- GENESIS step --------------------------------------------
 
-    def createINPs(self):
+    def createINPs(self, allow_restart=True):
         """
         Create GENESIS input files
         :return None:
@@ -481,7 +470,7 @@
                     s += "strfile = %s\n" % inputSTR
             elif self.getForceField() == FORCEFIELD_AAGO or self.getForceField() == FORCEFIELD_CAGO:
                 s += "grotopfile = %s.top\n" % inputPDBprefix
-            if self.inputType.get() == INPUT_RESTART:
+            if self.inputType.get() == INPUT_RESTART and allow_restart:
                 s += "rstfile = %s \n" % self.getRestartFile(indexFit)
 
             s += "\n[OUTPUT] \n"  # -----------------------------------------------------------
@@ -675,7 +664,9 @@
         # Build command
         programname = os.path.join( Plugin.getVar("GENESIS_HOME"), "bin/atdyn")
         extradir = self._getExtraPath()
-        params = "%s/INP_{} > %s/output_{}.log " %(extradir, extradir)
+        outPath, outName = os.path.split(self.getOutputPrefix())
+        outLog = os.path.join(outPath,re.sub("output_\d+", "output_{}",outName))
+        params = "%s/INP_{} > %s.log " %(extradir, outLog)
         cmd = buildRunCommand(programname, params, numberOfMpi=numberOfMpiPerFit, hostConfig=self._stepsExecutor.hostConfig,
                               env=env)
 
