--- conflicted
+++ resolved
@@ -65,13 +65,8 @@
                        help='Provide a GENESIS protocol to restart.', condition="restartChoice" )
 
         form.addParam('inputPDB', params.PointerParam,
-<<<<<<< HEAD
                       pointerClass='AtomStruct', label="Input PDB",
-                      help='Select the input PDB or set of PDBs.', important=True)
-=======
-                      pointerClass='AtomStruct, SetOfPDBs, SetOfAtomStructs', label="Input PDB (s)",
-                      help='Select the input PDB or set of PDBs.', important=True, condition="not restartChoice" )
->>>>>>> fc72bf2b
+                      help='Select the input PDB.', important=True)
 
         group = form.addGroup('Forcefield Inputs', condition="not restartChoice" )
         group.addParam('forcefield', params.EnumParam, label="Forcefield type", default=0, important=True,
