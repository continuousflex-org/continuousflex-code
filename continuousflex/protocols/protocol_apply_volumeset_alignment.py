--- conflicted
+++ resolved
@@ -141,11 +141,7 @@
             params += '--shift ' + shiftx + ' ' + shifty + ' ' + shiftz + ' '
             # print('xmipp_transform_geometry',params)
             self.runJob('xmipp_transform_geometry', params)
-<<<<<<< HEAD
-            # params = '-i ' + new_imgPath + ' --rotate_volume euler 0 90 0 '
-=======
             # params = '-i ' + new_imgPath + ' --rotate_volume euler 0 -90 0 '
->>>>>>> ea3fb33a
             # self.runJob('xmipp_transform_geometry', params)
         self.fnaligned = self._getExtraPath('volumes_aligned.xmd')
         mdImgs.write(self.fnaligned)
