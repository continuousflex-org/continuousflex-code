--- conflicted
+++ resolved
@@ -188,11 +188,7 @@
             # Conside the index is the id in the input set
             particle = inputSet[index]
             mdImgs.setValue(md.MDL_IMAGE, getImageLocation(particle), objId)
-<<<<<<< HEAD
-            mdImgs.setValue(md.MDL_ITEM_ID, particle.getObjId(), objId)
-=======
             mdImgs.setValue(md.MDL_ITEM_ID, int(particle.getObjId()), objId)
->>>>>>> b8baf259
         mdImgs.write(self.imgsFn)
         
     def performNmaStep(self, atomsFn, modesFn):
@@ -224,11 +220,7 @@
             # Conside the index is the id in the input set
             particle = inputSet[index]
             mdImgs.setValue(md.MDL_IMAGE, getImageLocation(particle), objId)
-<<<<<<< HEAD
-            mdImgs.setValue(md.MDL_ITEM_ID, particle.getObjId(), objId)
-=======
             mdImgs.setValue(md.MDL_ITEM_ID, int(particle.getObjId()), objId)
->>>>>>> b8baf259
         mdImgs.write(self.imgsFn)
     
     def createOutputStep(self):
