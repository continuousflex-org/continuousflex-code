--- conflicted
+++ resolved
@@ -393,7 +393,7 @@
             for j in range(3):
 
                 start_size = int.from_bytes((f.read(BYTESIZE)), "little")
-                while (start_size != BYTESIZE * natom):
+                while (start_size != BYTESIZE * natom and start_size != 0):
                     # print("\n-- UNKNOWN %s -- " % start_size)
 
                     f.read(start_size)
@@ -429,13 +429,6 @@
     return dcd_arr
 
 
-<<<<<<< HEAD
-    return np.array(dcd_list)
-
-def existsCommand(name):
-    from shutil import which
-    return which(name) is not None
-=======
 def numpyArr2dcd(arr, filename, start_frame=1, len_frame=1, time_step=1.0, title=None):
     print("> Wrinting dcd file %s"%filename)
     BYTESIZE = 4
@@ -483,4 +476,7 @@
                 f.write(np.float32(arr[i, :, j]).tobytes())
                 f.write(int.to_bytes(BYTESIZE*natom, BYTESIZE, "little"))
     print("\t Done \n")
->>>>>>> 72bb21af
+
+def existsCommand(name):
+    from shutil import which
+    return which(name) is not None