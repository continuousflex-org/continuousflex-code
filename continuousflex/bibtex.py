# -*- coding: utf-8 -*-
# **************************************************************************
# *
# * Authors:     Mohamad Harastani (mohamad.harastani@upmc.fr)
# *
# * This program is free software; you can redistribute it and/or modify
# * it under the terms of the GNU General Public License as published by
# * the Free Software Foundation; either version 2 of the License, or
# * (at your option) any later version.
# *
# * This program is distributed in the hope that it will be useful,
# * but WITHOUT ANY WARRANTY; without even the implied warranty of
# * MERCHANTABILITY or FITNESS FOR A PARTICULAR PURPOSE.  See the
# * GNU General Public License for more details.
# *
# * You should have received a copy of the GNU General Public License
# * along with this program; if not, write to the Free Software
# * Foundation, Inc., 59 Temple Place, Suite 330, Boston, MA
# * 02111-1307  USA
# *
# *  All comments concerning this program package may be sent to the
# *  e-mail address 'scipion@cnb.csic.es'
# *
# **************************************************************************

"""

@article{Jin2014,
title = "Iterative Elastic 3D-to-2D Alignment Method Using Normal Modes for Studying Structural Dynamics of Large Macromolecular Complexes",
journal = "Structure",
volume = "22",
pages = "1 - 11",
year = "2014",
doi = "http://dx.doi.org/10.1016/j.str.2014.01.004",
url = "http://www.ncbi.nlm.nih.gov/pubmed/24508340",
author = "Jin, Q. and Sorzano, C. O. S. and de la Rosa-Trevín, J. M. and Bilbao-Castro, J. R. and Núñez-Ramirez, R. and Llorca, O. and Tama, F. and Jonic, S.",
keywords = "Normal mode analysis, NMA "
}

@article{Jonic2005,
title = "Spline-based image-to-volume registration for three-dimensional electron microscopy ",
journal = "Ultramicroscopy ",
volume = "103",
number = "4",
pages = "303 - 317",
year = "2005",
issn = "0304-3991",
doi = "http://dx.doi.org/10.1016/j.ultramic.2005.02.002",
url = "http://www.sciencedirect.com/science/article/pii/S0304399105000173",
author = "Jonic, S. and C.O.S. Sorzano and P. Thevenaz and C. El-Bez and S. De Carlo and M. Unser",
keywords = "2D/3D registration, Splines, 3DEM, Angular assignment "
}

@article{Nogales2013,
title={3DEM Loupe: analysis of macromolecular dynamics using structures from electron microscopy},
author={Nogales-Cadenas, R. and Jonic, S. and Tama, F. and Arteni, A. A. and Tabas-Madrid, D. and V{\'a}zquez, M. and Pascual-Montano, A. and Sorzano, C. O. S.},
journal={Nucleic acids research},
year={2013},
publisher={Oxford Univ Press},
doi={http://dx.doi.org/10.1093/nar/gkt385}
}


@article{Sorzano2004b,
    volume = "146", 
    doi = "http://dx.doi.org/10.1016/j.jsb.2004.01.006", 
    author = "Sorzano, C.O.S. and S. Jonic and C. El-Bez and J.M. Carazo and S. De Carlo and P. Thevenaz and M. Unser", 
    title = "A multiresolution approach to orientation assignment in 3D electron microscopy of single particles ", 
    journal = "JSB ", 
    issn = "1047-8477", 
    number = "3", 
    note = "", 
    link = "http://www.sciencedirect.com/science/article/pii/S1047847704000073", 
    year = "2004", 
    pages = "381 - 392"
}

@article{Sorzano2016,
title = "StructMap: Elastic distance analysis of electron microscopy maps for studying conformational changes",
journal = "Biophysical J.",
volume = "110",
number = "",
pages = "1753-1765",
year = "2016",
note = "",
issn = "",
doi = "http://doi.org/10.1016/j.bpj.2016.03.019",
url = "http://doi.org/10.1016/j.bpj.2016.03.019",
author = "C.O.S. Sorzano, A.L. Álvarez-Cabrera, M. Kazemi, J.M. Carazo, S. Jonic",
keywords = ""
}


@article{harastani2020hybrid,
  title={Hybrid Electron Microscopy Normal Mode Analysis with Scipion},
  author={Harastani, Mohamad and Sorzano, Carlos Oscar S and Joni{\'c}, Slavica},
  journal={Protein Science},
  volume={29},
  number={1},
  pages={223--236},
  year={2020},
  publisher={Wiley Online Library},
  doi= {https://doi.org/10.1002/pro.3772}
}

<<<<<<< HEAD

@article{moebel2020monte,
  title={A Monte Carlo framework for missing wedge restoration and noise removal in cryo-electron tomography},
  author={Moebel, Emmanuel and Kervrann, Charles},
  journal={Journal of Structural Biology: X},
  volume={4},
  pages={100013},
  year={2020},
  publisher={Elsevier}
=======
@article{vuillemot2022NMMD,
title = {NMMD: Efficient Cryo-EM Flexible Fitting Based on Simultaneous Normal Mode and Molecular Dynamics atomic displacements},
journal = {Journal of Molecular Biology},
volume = {434},
number = {7},
pages = {167483},
year = {2022},
issn = {0022-2836},
doi = {https://doi.org/10.1016/j.jmb.2022.167483},
url = {https://www.sciencedirect.com/science/article/pii/S0022283622000523},
author = {Rémi Vuillemot and Osamu Miyashita and Florence Tama and Isabelle Rouiller and Slavica Jonic}
}

@misc{kobayashi2017genesis,
  title={GENESIS 1.1: A hybrid-parallel molecular dynamics simulator with enhanced sampling algorithms on multiple computational platforms},
  author={Kobayashi, Chigusa and Jung, Jaewoon and Matsunaga, Yasuhiro and Mori, Takaharu and Ando, Tadashi and Tamura, Koichi and Kamiya, Motoshi and Sugita, Yuji},
  year={2017},
  publisher={Wiley Online Library}
>>>>>>> af67c87f
}

"""
<|MERGE_RESOLUTION|>--- conflicted
+++ resolved
@@ -103,8 +103,6 @@
   doi= {https://doi.org/10.1002/pro.3772}
 }
 
-<<<<<<< HEAD
-
 @article{moebel2020monte,
   title={A Monte Carlo framework for missing wedge restoration and noise removal in cryo-electron tomography},
   author={Moebel, Emmanuel and Kervrann, Charles},
@@ -113,7 +111,8 @@
   pages={100013},
   year={2020},
   publisher={Elsevier}
-=======
+}
+
 @article{vuillemot2022NMMD,
 title = {NMMD: Efficient Cryo-EM Flexible Fitting Based on Simultaneous Normal Mode and Molecular Dynamics atomic displacements},
 journal = {Journal of Molecular Biology},
@@ -132,7 +131,6 @@
   author={Kobayashi, Chigusa and Jung, Jaewoon and Matsunaga, Yasuhiro and Mori, Takaharu and Ando, Tadashi and Tamura, Koichi and Kamiya, Motoshi and Sugita, Yuji},
   year={2017},
   publisher={Wiley Online Library}
->>>>>>> af67c87f
 }
 
 """
